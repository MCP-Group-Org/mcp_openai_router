services:
  mcp-openai-router:
    build:
      context: .
      dockerfile: Dockerfile
<<<<<<< HEAD
    container_name: mcp-openai-router
=======
    container_name: ${MCP_OPENAI_ROUTER_ENDPOINT}
>>>>>>> bb14d91c
    restart: unless-stopped
    env_file:
      - .env
    # Внутренний порт сервиса для контейнеров в сети mcp-net
    expose:
<<<<<<< HEAD
      - "8000"
    # Доступ с хоста (локально): 127.0.0.1:8001 -> контейнер:8000
    # Если не нужен доступ с хоста — удалите весь блок 'ports'.
    ports:
      - "127.0.0.1:8001:8000"
    healthcheck:
      test: ["CMD", "curl", "-f", "http://mcp-openai-router:8000/health"]
      interval: 30s
      timeout: 5s
      retries: 3
    volumes:
      - ./:/app
    networks:
      - mcp-net

=======
      - "${PORT}"
    volumes:
      - ./:/app:rw
    healthcheck:
      test:
        - CMD-SHELL
        - curl -f http://localhost:${PORT}/health
      interval: 30s
      timeout: 5s
      retries: 3
    networks:
      default:
      mcp-net:
        aliases:
          - ${MCP_OPENAI_ROUTER_ENDPOINT}

  caddy:
    image: caddy:2
    container_name: caddy
    restart: unless-stopped
    ports:
      - "80:80"
      - "443:443"
    volumes:
      - ./deploy/Caddyfile:/etc/caddy/Caddyfile:ro
      - caddy_data:/data
      - caddy_config:/config
    environment:
      - DOMAIN=${DOMAIN}
      - ACME_EMAIL=${ACME_EMAIL}
    networks:
      default:
      mcp-net:

volumes:
  caddy_data:
  caddy_config:

>>>>>>> bb14d91c
networks:
  mcp-net:
    external: true<|MERGE_RESOLUTION|>--- conflicted
+++ resolved
@@ -3,33 +3,12 @@
     build:
       context: .
       dockerfile: Dockerfile
-<<<<<<< HEAD
-    container_name: mcp-openai-router
-=======
     container_name: ${MCP_OPENAI_ROUTER_ENDPOINT}
->>>>>>> bb14d91c
     restart: unless-stopped
     env_file:
       - .env
     # Внутренний порт сервиса для контейнеров в сети mcp-net
     expose:
-<<<<<<< HEAD
-      - "8000"
-    # Доступ с хоста (локально): 127.0.0.1:8001 -> контейнер:8000
-    # Если не нужен доступ с хоста — удалите весь блок 'ports'.
-    ports:
-      - "127.0.0.1:8001:8000"
-    healthcheck:
-      test: ["CMD", "curl", "-f", "http://mcp-openai-router:8000/health"]
-      interval: 30s
-      timeout: 5s
-      retries: 3
-    volumes:
-      - ./:/app
-    networks:
-      - mcp-net
-
-=======
       - "${PORT}"
     volumes:
       - ./:/app:rw
@@ -68,7 +47,6 @@
   caddy_data:
   caddy_config:
 
->>>>>>> bb14d91c
 networks:
   mcp-net:
     external: true