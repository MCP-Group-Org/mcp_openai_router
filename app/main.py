--- conflicted
+++ resolved
@@ -6,16 +6,6 @@
 """
 from __future__ import annotations
 
-<<<<<<< HEAD
-from fastapi import FastAPI
-from pydantic import BaseModel, Field
-from pydantic_settings import BaseSettings, SettingsConfigDict
-from typing import Any, Optional, Dict, Literal, Callable, Awaitable, List
-from pathlib import Path
-
-try:
-    from openai import OpenAI  # >=1.x
-=======
 import json
 import logging
 import os
@@ -30,7 +20,6 @@
 try:
     # Optional runtime dependency; in tests we patch the factory instead.
     from openai import OpenAI
->>>>>>> bb14d91c
 except Exception:  # pragma: no cover
     OpenAI = None  # type: ignore[assignment]
 
@@ -39,60 +28,11 @@
 if not logger.handlers:
     logging.basicConfig(level=logging.INFO)
 
-ROOT_DIR = Path(__file__).resolve().parent.parent
-ENV_FILE_PATH = ROOT_DIR / ".env"
-
-# =========================
-# Configuration
-# =========================
-
-class Settings(BaseSettings):
-    """Конфигурация приложения через переменные окружения."""
-    openai_api_key: str = Field(..., description="OpenAI API ключ")
-    openai_base_url: str = Field(
-        default="https://api.openai.com/v1",
-        description="Базовый URL OpenAI API",
-    )
-    default_model: str = Field(
-        default="gpt-4.1-mini",
-        description="Модель по умолчанию",
-    )
-
-    model_config = SettingsConfigDict(
-        env_file=str(ENV_FILE_PATH),
-        env_file_encoding="utf-8",
-        extra="ignore",
-    )
-
-settings = Settings()
-
 # =========================
 # FastAPI app
 # =========================
-<<<<<<< HEAD
-app = FastAPI(title="MCP - OpenAI Router", version="0.1.1")
-=======
 app = FastAPI(title="MCP - OpenAI Router", version="0.0.2")
->>>>>>> bb14d91c
-
-
-@app.get("/diagnostics")
-async def diagnostics():
-    return {
-        "status": "ok",
-        "app": {"title": app.title, "version": app.version},
-        "openai": {
-            "sdk_available": OpenAI is not None,
-            "base_url": settings.openai_base_url,
-            "default_model": settings.default_model,
-            "api_key_set": bool(settings.openai_api_key),
-        },
-        "tools": {"count": len(TOOLS), "names": list(TOOLS.keys())},
-        "filesystem": {
-            "base_dir": str(BASE_DIR),
-            "base_dir_exists": BASE_DIR.exists(),
-        },
-    }
+
 
 # -------- JSON-RPC 2.0 models --------
 class JsonRpcRequest(BaseModel):
@@ -176,8 +116,6 @@
     name: str
     description: str
     input_schema: ToolSchema
-<<<<<<< HEAD
-=======
     output_schema: Optional[ToolSchema] = None
 
     def as_mcp_dict(self) -> Dict[str, Any]:
@@ -194,20 +132,15 @@
 ToolResponse = Dict[str, Any]
 ToolHandler = Callable[[Dict[str, Any]], ToolResponse]
 
->>>>>>> bb14d91c
 
 TOOLS: Dict[str, ToolSpec] = {
     "echo": ToolSpec(
         name="echo",
         description="Echo text back.",
         input_schema=ToolSchema(
-<<<<<<< HEAD
-            properties={"text": {"type": "string", "description": "Text to echo"}},
-=======
             properties={
                 "text": {"type": "string", "description": "Text to echo"},
             },
->>>>>>> bb14d91c
             required=["text"],
         ),
         output_schema=ToolSchema(
@@ -219,11 +152,7 @@
     ),
     "read_file": ToolSpec(
         name="read_file",
-<<<<<<< HEAD
-        description="Read a text file from the server's /app directory (relative path).",
-=======
         description="Read a UTF-8 text file from the server's /app directory (relative path).",
->>>>>>> bb14d91c
         input_schema=ToolSchema(
             properties={
                 "path": {"type": "string", "description": "Relative path under /app"},
@@ -245,11 +174,7 @@
     ),
     "chat": ToolSpec(
         name="chat",
-<<<<<<< HEAD
-        description="Call an OpenAI-compatible router. Supports hosted tools via Responses API when 'tools' are provided.",
-=======
         description="Call an OpenAI Responses API compatible endpoint.",
->>>>>>> bb14d91c
         input_schema=ToolSchema(
             properties={
                 "model": {"type": "string", "description": "Model name, e.g. gpt-4.1-mini"},
@@ -269,11 +194,7 @@
                         "required": ["role", "content"],
                         "additionalProperties": False,
                     },
-<<<<<<< HEAD
-                    "description": "Chat history (OpenAI format).",
-=======
                     "description": "Conversation history in OpenAI chat format.",
->>>>>>> bb14d91c
                 },
                 "temperature": {"type": "number", "description": "0-2 range", "default": 0.7},
                 "max_tokens": {"type": "integer", "description": "Max output tokens for the response"},
@@ -307,28 +228,6 @@
 }
 
 
-<<<<<<< HEAD
-def _get_model(requested_model: Optional[str]) -> str:
-    return requested_model or settings.default_model
-
-def _safe_read_file(path: str, max_bytes: int = 200_000) -> Dict[str, Any]:
-    p_raw = Path(path)
-    if p_raw.is_absolute() or ".." in p_raw.parts:
-        return {"path": str(p_raw), "size": 0, "text": "", "error": "Invalid path (absolute or traversal not allowed)"}
-    target = (BASE_DIR / p_raw).resolve()
-    if not str(target).startswith(str(BASE_DIR)):
-        return {"path": str(p_raw), "size": 0, "text": "", "error": "Path escapes base directory"}
-    try:
-        data = target.read_bytes()[: max(1, int(max_bytes))]
-        return {"path": str(p_raw), "size": len(data), "text": data.decode("utf-8", errors="replace")}
-    except FileNotFoundError:
-        return {"path": str(p_raw), "size": 0, "text": "", "error": "File not found"}
-    except Exception as e:
-        return {"path": str(p_raw), "size": 0, "text": "", "error": f"{type(e).__name__}: {e}"}
-
-# =========================
-# JSON-RPC helpers
-=======
 # =========================
 # Helper utilities
 # =========================
@@ -657,7 +556,6 @@
 
 # =========================
 # FastAPI routes
->>>>>>> bb14d91c
 # =========================
 @app.get("/health")
 async def health() -> Dict[str, str]:
@@ -673,189 +571,6 @@
     }
 
 
-<<<<<<< HEAD
-def _invalid_params_error(message: str, req_id: Any) -> JsonRpcError:
-    return JsonRpcError(error=JsonRpcErrorObj(code=-32602, message=message), id=req_id)
-
-def _tool_not_found_error(req_id: Any) -> JsonRpcError:
-    return JsonRpcError(
-        error=JsonRpcErrorObj(code=-32601, message="Tool not found", data={"available": list(TOOLS.keys())}),
-        id=req_id,
-    )
-
-def _unimplemented_tool_error(req_id: Any) -> JsonRpcError:
-    return JsonRpcError(error=JsonRpcErrorObj(code=-32601, message="Tool handler not implemented"), id=req_id)
-
-ToolCallHandler = Callable[[Dict[str, Any], Any], JsonRpcResponse | JsonRpcError]
-MethodHandler = Callable[[JsonRpcRequest], Awaitable[JsonRpcResponse | JsonRpcError]]
-
-def _tool_echo(arguments: Dict[str, Any], req_id: Any) -> JsonRpcResponse:
-    text = arguments.get("text", "")
-    return JsonRpcResponse(result={"text": str(text)}, id=req_id)
-
-def _tool_read_file(arguments: Dict[str, Any], req_id: Any) -> JsonRpcResponse | JsonRpcError:
-    path = arguments.get("path")
-    max_bytes = int(arguments.get("max_bytes", 200_000))
-    if not isinstance(path, str):
-        return _invalid_params_error("Invalid params: 'path' must be string", req_id)
-    rf = _safe_read_file(path, max_bytes=max_bytes)
-    return JsonRpcResponse(result=rf, id=req_id)
-
-def _tool_chat(arguments: Dict[str, Any], req_id: Any) -> JsonRpcResponse | JsonRpcError:
-    """Проксирует запрос в OpenAI:
-    - если переданы tools/tool_choice -> используем Responses API (hosted tools)
-    - иначе -> Chat Completions (обратная совместимость)
-    """
-    if OpenAI is None:
-        return JsonRpcError(
-            error=JsonRpcErrorObj(code=-32603, message="OpenAI SDK not available. Install 'openai' package."),
-            id=req_id,
-        )
-
-    client = OpenAI(api_key=settings.openai_api_key, base_url=settings.openai_base_url)
-
-    requested_model = arguments.get("model")
-    messages: List[Dict[str, str]] = arguments.get("messages") or []
-    temperature = arguments.get("temperature", 0.7)
-    max_tokens = arguments.get("max_tokens")
-    top_p = arguments.get("top_p")
-    tools = arguments.get("tools")
-    tool_choice = arguments.get("tool_choice")
-
-    model = _get_model(requested_model)
-    if not isinstance(messages, list):
-        return _invalid_params_error("Invalid params: 'messages' must be array", req_id)
-
-    try:
-        # --- ВЕТКА 1: Responses API (hosted tools / web_search) ---
-        if isinstance(tools, list) or isinstance(tool_choice, str):
-            # Преобразуем messages в input формата Responses API (он принимает такой же массив ролей).
-            resp = client.responses.create(
-                model=model,
-                input=messages,  # [{"role":"system","content":"..."}, ...]
-                temperature=temperature,
-                **({"max_output_tokens": int(max_tokens)} if max_tokens is not None else {}),
-                **({"top_p": float(top_p)} if top_p is not None else {}),
-                **({"tools": tools} if isinstance(tools, list) else {}),
-                **({"tool_choice": tool_choice} if isinstance(tool_choice, str) else {}),
-            )
-            # Нормализуем ответ под «message»-стиль
-            output_text = (getattr(resp, "output_text", None) or "").strip()
-            return JsonRpcResponse(
-                result={
-                    "id": getattr(resp, "id", None),
-                    "model": model,
-                    "object": "response",
-                    "created": None,
-                    "message": {"role": "assistant", "content": output_text},
-                    "finish_reason": None,
-                    "usage": None,
-                },
-                id=req_id,
-            )
-
-        # --- ВЕТКА 2: Chat Completions (старый путь, без tools) ---
-        completion = client.chat.completions.create(
-            model=model,
-            messages=messages,
-            temperature=temperature,
-            **({"max_tokens": int(max_tokens)} if max_tokens is not None else {}),
-            **({"top_p": float(top_p)} if top_p is not None else {}),
-        )
-        choice = completion.choices[0]
-        content = (choice.message.content if getattr(choice, "message", None) else None) or ""
-        usage = getattr(completion, "usage", None)
-        return JsonRpcResponse(
-            result={
-                "id": getattr(completion, "id", None),
-                "model": getattr(completion, "model", model),
-                "object": getattr(completion, "object", "chat.completion"),
-                "created": getattr(completion, "created", None),
-                "message": {"role": "assistant", "content": content},
-                "finish_reason": getattr(choice, "finish_reason", None),
-                "usage": usage.model_dump() if hasattr(usage, "model_dump") and callable(getattr(usage, "model_dump")) else (usage or None),
-            },
-            id=req_id,
-        )
-
-    except Exception as e:
-        return JsonRpcError(
-            error=JsonRpcErrorObj(code=-32000, message="Router call failed", data=str(e)),
-            id=req_id,
-        )
-
-TOOL_CALL_HANDLERS: Dict[str, ToolCallHandler] = {
-    "echo": _tool_echo,
-    "read_file": _tool_read_file,
-    "chat": _tool_chat,
-}
-
-async def _handle_tools_list(req: JsonRpcRequest) -> JsonRpcResponse:
-    result = {
-        "tools": [
-            {"name": spec.name, "description": spec.description, "input_schema": spec.input_schema.model_dump()}
-            for spec in TOOLS.values()
-        ]
-    }
-    return JsonRpcResponse(result=result, id=req.id)
-
-async def _handle_tools_call(req: JsonRpcRequest) -> JsonRpcResponse | JsonRpcError:
-    params = req.params or {}
-    name = params.get("name")
-    arguments = params.get("arguments") or {}
-
-    if not isinstance(name, str):
-        return _tool_not_found_error(req.id)
-    if not isinstance(arguments, dict):
-        return _invalid_params_error("Invalid params: 'arguments' must be object", req.id)
-    if name not in TOOLS:
-        return _tool_not_found_error(req.id)
-
-    handler = TOOL_CALL_HANDLERS.get(name)
-    if handler is None:
-        return _unimplemented_tool_error(req.id)
-    return handler(arguments, req.id)
-
-async def _handle_legacy_echo(req: JsonRpcRequest) -> JsonRpcResponse:
-    params = req.params or {}
-    text = params.get("text", "")
-    return JsonRpcResponse(result={"echo": {"text": str(text)}, "method": req.method}, id=req.id)
-
-async def _handle_legacy_read_file(req: JsonRpcRequest) -> JsonRpcResponse | JsonRpcError:
-    params = req.params or {}
-    return _tool_read_file(params, req.id)
-
-METHOD_HANDLERS: Dict[str, MethodHandler] = {
-    "tools/list": _handle_tools_list,
-    "tools/call": _handle_tools_call,
-    "tools.call": _handle_tools_call,  # <-- добавили алиас под точечную нотацию
-}
-
-LEGACY_METHOD_HANDLERS: Dict[str, MethodHandler] = {
-    "tools.echo": _handle_legacy_echo,
-    "tools.read_file": _handle_legacy_read_file,
-}
-
-# =========================
-# JSON-RPC dispatcher
-# =========================
-
-@app.post("/mcp")
-async def mcp_rpc(req: JsonRpcRequest):
-    try:
-        handler = METHOD_HANDLERS.get(req.method)
-        if handler is not None:
-            return await handler(req)
-        legacy_handler = LEGACY_METHOD_HANDLERS.get(req.method)
-        if legacy_handler is not None:
-            return await legacy_handler(req)
-        return JsonRpcError(
-            error=JsonRpcErrorObj(code=-32601, message="Method not found", data={"method": req.method}),
-            id=req.id,
-        )
-    except Exception as e:
-        return JsonRpcError(error=JsonRpcErrorObj(code=-32603, message="Internal error", data=str(e)), id=req.id)
-=======
 @app.post("/mcp")
 async def mcp_rpc(req: JsonRpcRequest):
     method = req.method
@@ -955,5 +670,4 @@
         return _json_rpc_error(exc.code, str(exc), data=exc.data, request_id=req.id)
     except Exception as exc:  # pragma: no cover
         logger.exception("Unhandled MCP error")
-        return _json_rpc_error(-32603, "Internal error", data=str(exc), request_id=req.id)
->>>>>>> bb14d91c
+        return _json_rpc_error(-32603, "Internal error", data=str(exc), request_id=req.id)