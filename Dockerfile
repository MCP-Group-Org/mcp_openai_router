# ./Dockerfile
ARG PYTHON_VERSION=3.12
FROM python:${PYTHON_VERSION}-slim

ENV PYTHONDONTWRITEBYTECODE=1 \
    PYTHONUNBUFFERED=1 \
    PIP_DISABLE_PIP_VERSION_CHECK=on \
    PIP_NO_CACHE_DIR=off \
    UVICORN_WORKERS=1 \
    APP_MODULE=app.main:app \
<<<<<<< HEAD
    ROUTER_PORT=8000 \
=======
>>>>>>> bb14d91c
    OPENAI_BASE_URL=https://api.openai.com/v1

# Пакеты и юзер
RUN apt-get update && apt-get install -y --no-install-recommends \
    ca-certificates curl tzdata \
    && rm -rf /var/lib/apt/lists/* \
    && useradd -m -u 1000 appuser

WORKDIR /app

# Зависимости
RUN --mount=type=cache,target=/root/.cache/pip \
    pip install --upgrade pip && \
    pip install fastapi fastapi-mcp "mcp[cli]" openai "uvicorn[standard]" pydantic-settings

# Код
COPY . /app
RUN chown -R appuser:appuser /app
USER appuser

<<<<<<< HEAD
# Слушаем тот же порт, что в .env (8000)
EXPOSE 8000

# Безопасные дефолты на случай отсутствия .env
CMD ["sh", "-lc", "uvicorn ${APP_MODULE:-app.main:app} --host 0.0.0.0 --port ${ROUTER_PORT:-8000}"]
=======
# Порт задаётся переменной окружения PORT (обязательной для запуска)
CMD ["sh", "-lc", "uvicorn ${APP_MODULE:-app.main:app} --host 0.0.0.0 --port ${PORT}"]
>>>>>>> bb14d91c
<|MERGE_RESOLUTION|>--- conflicted
+++ resolved
@@ -8,10 +8,6 @@
     PIP_NO_CACHE_DIR=off \
     UVICORN_WORKERS=1 \
     APP_MODULE=app.main:app \
-<<<<<<< HEAD
-    ROUTER_PORT=8000 \
-=======
->>>>>>> bb14d91c
     OPENAI_BASE_URL=https://api.openai.com/v1
 
 # Пакеты и юзер
@@ -32,13 +28,5 @@
 RUN chown -R appuser:appuser /app
 USER appuser
 
-<<<<<<< HEAD
-# Слушаем тот же порт, что в .env (8000)
-EXPOSE 8000
-
-# Безопасные дефолты на случай отсутствия .env
-CMD ["sh", "-lc", "uvicorn ${APP_MODULE:-app.main:app} --host 0.0.0.0 --port ${ROUTER_PORT:-8000}"]
-=======
 # Порт задаётся переменной окружения PORT (обязательной для запуска)
-CMD ["sh", "-lc", "uvicorn ${APP_MODULE:-app.main:app} --host 0.0.0.0 --port ${PORT}"]
->>>>>>> bb14d91c
+CMD ["sh", "-lc", "uvicorn ${APP_MODULE:-app.main:app} --host 0.0.0.0 --port ${PORT}"]